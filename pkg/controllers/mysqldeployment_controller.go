--- conflicted
+++ resolved
@@ -6,11 +6,8 @@
 
 import (
 	"context"
-<<<<<<< HEAD
 	"encoding/json"
 	"strconv"
-=======
->>>>>>> da1fc7cd
 
 	"github.com/mysql/ndb-operator/pkg/apis/ndbcontroller/v1alpha1"
 	"github.com/mysql/ndb-operator/pkg/constants"
@@ -138,15 +135,11 @@
 
 	// Nothing to reconcile if there is no existing deployment
 	if deployment == nil {
-<<<<<<< HEAD
-		klog.Warningf("MySQL Server deployment does not exist")
-		return finishProcessing()
-=======
 		// TODO interesting case - we should not never be here
 		// if there is no deployment then it hasn't been created
 		// should it be created even if replicas == 0 in MysqldSpec?
+		klog.Warningf("MySQL Server deployment does not exist")
 		return continueProcessing()
->>>>>>> da1fc7cd
 	}
 
 	if !deploymentComplete(deployment) {
@@ -194,11 +187,7 @@
 		return requeueInSeconds(5)
 	}
 
-<<<<<<< HEAD
 	// No change to deployment spec - continue processing
-=======
-	// success
->>>>>>> da1fc7cd
 	return continueProcessing()
 }
 
