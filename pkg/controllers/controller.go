// Copyright (c) 2020, Oracle and/or its affiliates.
//
// Licensed under the Universal Permissive License v 1.0 as shown at https://oss.oracle.com/licenses/upl/

package controllers

import (
	"context"
	"encoding/json"
	"fmt"
	"time"

	appsv1 "k8s.io/api/apps/v1"
	corev1 "k8s.io/api/core/v1"
	policyv1beta1 "k8s.io/api/policy/v1beta1"
	"k8s.io/apimachinery/pkg/api/equality"
	"k8s.io/apimachinery/pkg/api/errors"
	apierrors "k8s.io/apimachinery/pkg/api/errors"
	metav1 "k8s.io/apimachinery/pkg/apis/meta/v1"
	"k8s.io/apimachinery/pkg/labels"
	"k8s.io/apimachinery/pkg/types"
	utilruntime "k8s.io/apimachinery/pkg/util/runtime"
	"k8s.io/apimachinery/pkg/util/strategicpatch"
	"k8s.io/apimachinery/pkg/util/wait"
	appsinformers "k8s.io/client-go/informers/apps/v1"
	coreinformers "k8s.io/client-go/informers/core/v1"
	"k8s.io/client-go/kubernetes"
	"k8s.io/client-go/kubernetes/scheme"
	typedcorev1 "k8s.io/client-go/kubernetes/typed/core/v1"
	appslisters "k8s.io/client-go/listers/apps/v1"
	corelisters "k8s.io/client-go/listers/core/v1"
	"k8s.io/client-go/tools/cache"
	"k8s.io/client-go/tools/record"
	"k8s.io/client-go/util/retry"
	"k8s.io/client-go/util/workqueue"
	"k8s.io/klog"

	"github.com/mysql/ndb-operator/pkg/apis/ndbcontroller/v1alpha1"
	"github.com/mysql/ndb-operator/pkg/constants"
	clientset "github.com/mysql/ndb-operator/pkg/generated/clientset/versioned"
	samplescheme "github.com/mysql/ndb-operator/pkg/generated/clientset/versioned/scheme"
	informers "github.com/mysql/ndb-operator/pkg/generated/informers/externalversions/ndbcontroller/v1alpha1"
	listers "github.com/mysql/ndb-operator/pkg/generated/listers/ndbcontroller/v1alpha1"
	"github.com/mysql/ndb-operator/pkg/ndb"
	"github.com/mysql/ndb-operator/pkg/resources"
)

const controllerAgentName = "ndb-controller"

const (
	// SuccessSynced is used as part of the Event 'reason' when a Foo is synced
	SuccessSynced = "Synced"
	// ErrResourceExists is used as part of the Event 'reason' when a Foo fails
	// to sync due to a Deployment of the same name already existing.
	ErrResourceExists = "ErrResourceExists"

	// MessageResourceExists is the message used for Events when a resource
	// fails to sync due to a Deployment already existing
	MessageResourceExists = "Resource %q already exists and is not managed by Foo"
	// MessageResourceSynced is the message used for an Event fired when a Foo
	// is synced successfully
	MessageResourceSynced = "Ndb synced successfully"
)

// ControllerContext summarizes the context in which it is running,
// client sets and whether or not its running inside or
// outside (testing only) k8 cluster
type ControllerContext struct {
	// kubeclientset is a standard kubernetes clientset
	kubeclientset kubernetes.Interface
	ndbclientset  clientset.Interface

	// is this controller running inside kubernetes cluster
	// false is mostly testing only
	runningInK8 bool
}

// SyncContext stores all information collected in/for a single run of syncHandler
type SyncContext struct {
	resourceContext *resources.ResourceContext

	dataNodeSfSet    *appsv1.StatefulSet
	mysqldDeployment *appsv1.Deployment

	ManagementServerPort int32
	ManagementServerIP   string

	clusterState *ndb.ClusterStatus

	ndb    *v1alpha1.Ndb
	nsName string

	// controller handling creation and changes of resources
	mysqldController    DeploymentControlInterface
	mgmdController      StatefulSetControlInterface
	ndbdController      StatefulSetControlInterface
	configMapController ConfigMapControlInterface

	controllerContext *ControllerContext
	ndbsLister        listers.NdbLister

	// recorder is an event recorder for recording Event resources to the
	// Kubernetes API.
	recorder record.EventRecorder

	// resource map stores the name of the resources already created and if they were created
	resourceMap *map[string]bool
}

// Controller is the main controller implementation for Ndb resources
type Controller struct {
	controllerContext *ControllerContext

	statefulSetLister       appslisters.StatefulSetLister
	statefulSetListerSynced cache.InformerSynced

	ndbsLister listers.NdbLister
	ndbsSynced cache.InformerSynced

	mgmdController      StatefulSetControlInterface
	ndbdController      StatefulSetControlInterface
	configMapController ConfigMapControlInterface

	serviceLister       corelisters.ServiceLister
	serviceListerSynced cache.InformerSynced

	// deploymentLister is used to list all deployments
	deploymentLister       appslisters.DeploymentLister
	deploymentListerSynced cache.InformerSynced
	// The controller for the MySQL Server deployment run by the ndb operator
	mysqldController DeploymentControlInterface

	// podLister is able to list/get Pods from a shared
	// informer's store.
	podLister corelisters.PodLister
	// podListerSynced returns true if the Pod shared informer
	// has synced at least once.
	podListerSynced cache.InformerSynced

	// workqueue is a rate limited work queue. This is used to queue work to be
	// processed instead of performing it as soon as a change happens. This
	// means we can ensure we only process a fixed amount of resources at a
	// time, and makes it easy to ensure we are never processing the same item
	// simultaneously in two different workers.
	workqueue workqueue.RateLimitingInterface
	// recorder is an event recorder for recording Event resources to the
	// Kubernetes API.
	recorder record.EventRecorder
}

// NewControllerContext returns a new controller context object
func NewControllerContext(
	kubeclient kubernetes.Interface,
	ndbclient clientset.Interface,
	runInCluster bool,
) *ControllerContext {
	ctx := &ControllerContext{
		kubeclientset: kubeclient,
		ndbclientset:  ndbclient,
		runningInK8:   runInCluster,
	}

	return ctx
}

// NewController returns a new Ndb controller
func NewController(
	controllerContext *ControllerContext,
	statefulSetInformer appsinformers.StatefulSetInformer,
	deploymentInformer appsinformers.DeploymentInformer,
	serviceInformer coreinformers.ServiceInformer,
	podInformer coreinformers.PodInformer,
	configMapInformer coreinformers.ConfigMapInformer,
	ndbInformer informers.NdbInformer) *Controller {

	// Create event broadcaster
	// Add ndb-controller types to the default Kubernetes Scheme so Events can be
	// logged for ndb-controller types.
	utilruntime.Must(samplescheme.AddToScheme(scheme.Scheme))
	klog.V(4).Info("Creating event broadcaster")
	eventBroadcaster := record.NewBroadcaster()
	eventBroadcaster.StartLogging(klog.Infof)
	eventBroadcaster.StartRecordingToSink(&typedcorev1.EventSinkImpl{Interface: controllerContext.kubeclientset.CoreV1().Events("")})
	recorder := eventBroadcaster.NewRecorder(scheme.Scheme, corev1.EventSource{Component: controllerAgentName})

	controller := &Controller{
		controllerContext:       controllerContext,
		ndbsLister:              ndbInformer.Lister(),
		ndbsSynced:              ndbInformer.Informer().HasSynced,
		statefulSetLister:       statefulSetInformer.Lister(),
		statefulSetListerSynced: statefulSetInformer.Informer().HasSynced,
		deploymentLister:        deploymentInformer.Lister(),
		deploymentListerSynced:  deploymentInformer.Informer().HasSynced,
		serviceLister:           serviceInformer.Lister(),
		serviceListerSynced:     serviceInformer.Informer().HasSynced,
		podLister:               podInformer.Lister(),
		podListerSynced:         podInformer.Informer().HasSynced,
		configMapController:     NewConfigMapControl(controllerContext.kubeclientset, configMapInformer),
		workqueue:               workqueue.NewNamedRateLimitingQueue(workqueue.DefaultControllerRateLimiter(), "Ndbs"),
		recorder:                recorder,
	}

	klog.Info("Setting up event handlers")
	// Set up an event handler for when Ndb resources change
	ndbInformer.Informer().AddEventHandler(cache.ResourceEventHandlerFuncs{
		AddFunc: controller.enqueueNdb,
		UpdateFunc: func(old, new interface{}) {
			oldNdb := old.(*v1alpha1.Ndb)
			newNdb := new.(*v1alpha1.Ndb)

			if oldNdb.ResourceVersion == newNdb.ResourceVersion {
				// we don't do anything here - just log
				// this can happen e.g. if the timer kicks in - desireable to check state once in the while
			} else {
				klog.Infof("Resource version: %s -> %s", oldNdb.ResourceVersion, newNdb.ResourceVersion)
			}

			klog.Infof("Generation: %d -> %d", oldNdb.ObjectMeta.Generation, newNdb.ObjectMeta.Generation)
			if !equality.Semantic.DeepEqual(oldNdb.Spec, newNdb.Spec) {
				klog.Infof("Difference in spec: %d : %d", *oldNdb.Spec.NodeCount, *newNdb.Spec.NodeCount)
			} else if !equality.Semantic.DeepEqual(oldNdb.Status, newNdb.Status) {
				klog.Infof("Difference in status")
			} else {
				klog.Infof("Other difference in spec")
				//diff.ObjectGoPrintSideBySide(oldNdb, newNdb))
			}

			controller.enqueueNdb(newNdb)
		},
		DeleteFunc: func(obj interface{}) {
			var ndb *v1alpha1.Ndb
			switch obj.(type) {
			case *v1alpha1.Ndb:
				ndb = obj.(*v1alpha1.Ndb)
			case cache.DeletedFinalStateUnknown:
				del := obj.(cache.DeletedFinalStateUnknown).Obj
				ndb = del.(*v1alpha1.Ndb)
			}

			if ndb != nil {
				klog.Infof("Delete object received and queued %s/%s", ndb.Namespace, ndb.Name)
				controller.enqueueNdb(ndb)
			} else {
				klog.Infof("Unkown deleted object ignored")
			}
		},
	})

	podInformer.Informer().AddEventHandler(cache.ResourceEventHandlerFuncs{
		AddFunc: func(obj interface{}) {
			pod := obj.(*corev1.Pod)
			ls := labels.Set(pod.Labels)
			if !ls.Has(constants.ClusterLabel) {
				return
			}
			//s, _ := json.MarshalIndent(pod.Status, "", "  ")
			//klog.Infof("%s", string(s))
			klog.Infof("pod new %s: phase= %s, ip=%s", pod.Name, pod.Status.Phase, pod.Status.PodIP)
		},
		UpdateFunc: func(old, new interface{}) {
			newPod := new.(*corev1.Pod)
			ls := labels.Set(newPod.Labels)
			if !ls.Has(constants.ClusterLabel) {
				return
			}

			//oldPod := old.(*corev1.Pod)
			//s, _ := json.MarshalIndent(newPod.Status, "", "  ")
			klog.Infof("pod upd %s: phase= %s, ip=%s", newPod.Name, newPod.Status.Phase, newPod.Status.PodIP)
		},
		DeleteFunc: func(obj interface{}) {
		},
	})

	statefulSetInformer.Informer().AddEventHandler(cache.ResourceEventHandlerFuncs{
		AddFunc: controller.handleObject,
		UpdateFunc: func(old, new interface{}) {
			newStatefulSet := new.(*appsv1.StatefulSet)
			oldStatefulSet := old.(*appsv1.StatefulSet)
			if newStatefulSet.ResourceVersion == oldStatefulSet.ResourceVersion {
				return
			}
			controller.handleObject(new)
		},
		DeleteFunc: controller.handleObject,
	})

	return controller
}

// Run will set up the event handlers for types we are interested in, as well
// as syncing informer caches and starting workers. It will block until stopCh
// is closed, at which point it will shutdown the workqueue and wait for
// workers to finish processing their current work items.
func (c *Controller) Run(threadiness int, stopCh <-chan struct{}) error {
	defer utilruntime.HandleCrash()
	defer c.workqueue.ShutDown()

	// Start the informer factories to begin populating the informer caches
	klog.Info("Starting Ndb controller")

	// Wait for the caches to be synced before starting workers
	klog.Info("Waiting for informer caches to sync")
	if ok := cache.WaitForCacheSync(stopCh,
		c.ndbsSynced,
		c.statefulSetListerSynced,
		c.deploymentListerSynced,
		c.serviceListerSynced); !ok {
		return fmt.Errorf("failed to wait for caches to sync")
	}

	klog.Info("Starting workers")
	// Launch two workers to process Ndb resources
	for i := 0; i < threadiness; i++ {
		go wait.Until(c.runWorker, time.Second, stopCh)
	}

	klog.Info("Started workers")
	<-stopCh
	klog.Info("Shutting down workers")

	return nil
}

// runWorker is a long-running function that will continually call the
// processNextWorkItem function in order to read and process a message on the
// workqueue.
func (c *Controller) runWorker() {
	for c.processNextWorkItem() {
	}
}

// processNextWorkItem will read a single work item off the workqueue and
// attempt to process it, by calling the syncHandler.
func (c *Controller) processNextWorkItem() bool {
	obj, shutdown := c.workqueue.Get()

	if shutdown {
		return false
	}

	// We wrap this block in a func so we can defer c.workqueue.Done.
	err := func(obj interface{}) error {
		// We call Done here so the workqueue knows we have finished
		// processing this item. We also must remember to call Forget if we
		// do not want this work item being re-queued. For example, we do
		// not call Forget if a transient error occurs, instead the item is
		// put back on the workqueue and attempted again after a back-off
		// period.
		defer c.workqueue.Done(obj)
		var key string
		var ok bool
		// We expect strings to come off the workqueue. These are of the
		// form namespace/name. We do this as the delayed nature of the
		// workqueue means the items in the informer cache may actually be
		// more up to date that when the item was initially put onto the
		// workqueue.
		if key, ok = obj.(string); !ok {
			// As the item in the workqueue is actually invalid, we call
			// Forget here else we'd go into a loop of attempting to
			// process a work item that is invalid.
			c.workqueue.Forget(obj)
			utilruntime.HandleError(fmt.Errorf("expected string in workqueue but got %#v", obj))
			return nil
		}
		klog.Infof("Working on '%s'", key)
		// Run the syncHandler, passing it the namespace/name string of the
		// Foo resource to be synced.
		if err := c.syncHandler(key); err != nil {
			// Put the item back on the workqueue to handle any transient errors.
			c.workqueue.AddRateLimited(key)
			return fmt.Errorf("error syncing '%s': %s, requeuing", key, err.Error())
		}
		// Finally, if no error occurs we Forget this item so it does not
		// get queued again until another change happens.
		c.workqueue.Forget(obj)
		klog.Infof("Successfully synced '%s'", key)
		return nil
	}(obj)

	if err != nil {
		utilruntime.HandleError(err)
		return true
	}

	return true
}

func (sc *SyncContext) kubeclientset() kubernetes.Interface {
	return sc.controllerContext.kubeclientset
}

func (sc *SyncContext) ndbclientset() clientset.Interface {
	return sc.controllerContext.ndbclientset
}

func (sc *SyncContext) updateClusterLabels() error {

	ndb := sc.ndb.DeepCopy()
	lbls := sc.ndb.GetLabels()

	return retry.RetryOnConflict(retry.DefaultRetry, func() error {
		ndb.Labels = labels.Merge(labels.Set(ndb.Labels), lbls)
		_, updateErr :=
<<<<<<< HEAD
			sc.ndbclientset.MysqlV1alpha1().Ndbs(ndb.Namespace).Update(context.TODO(), ndb, metav1.UpdateOptions{})
=======
			sc.ndbclientset().MysqlV1alpha1().Ndbs(ndb.Namespace).Update(ndb)
>>>>>>> 2daf69f9
		if updateErr == nil {
			return nil
		}

		key := fmt.Sprintf("%s/%s", ndb.GetNamespace(), ndb.GetName())
		klog.V(4).Infof("Conflict updating Cluster labels. Getting updated Cluster %s from cache...", key)

<<<<<<< HEAD
		updated, err := sc.ndbclientset.MysqlV1alpha1().Ndbs(ndb.Namespace).Get(context.TODO(), ndb.Name, metav1.GetOptions{})
=======
		updated, err := sc.ndbclientset().MysqlV1alpha1().Ndbs(ndb.Namespace).Get(ndb.Name, metav1.GetOptions{})
>>>>>>> 2daf69f9
		if err != nil {
			klog.Errorf("Error getting updated Cluster %q: %v", key, err)
			return err
		}

		// Copy the Cluster so we don't mutate the cache.
		ndb = updated.DeepCopy()
		return updateErr
	})
}

/* TODO function should ensure useful and needed default values for
the ndb setup */
func (c *Controller) ensureDefaults(ndb *v1alpha1.Ndb) {

}

// ensureService ecreates a services if it doesn't exist
// returns
//    service eixsting or created
//    true if services was created
//    error if any such occured
func (sc *SyncContext) ensureService(isMgmd bool, externalIP bool, name string) (*corev1.Service, bool, error) {

	// TODO: check which get options are supposed to be used, fetch from cache sufficient?
<<<<<<< HEAD
	svc, err := sc.kubeclientset.CoreV1().Services(sc.ndb.Namespace).Get(context.TODO(), name, metav1.GetOptions{})
=======
	svc, err := sc.kubeclientset().CoreV1().Services(sc.ndb.Namespace).Get(name, metav1.GetOptions{})
>>>>>>> 2daf69f9

	if err == nil {
		return svc, true, nil
	}
	if !apierrors.IsNotFound(err) {
		return nil, false, err
	}

	klog.Infof("Creating a new Service for cluster %q",
		types.NamespacedName{Namespace: sc.ndb.Namespace, Name: sc.ndb.Name})
	svc = resources.NewService(sc.ndb, isMgmd, externalIP, name)
<<<<<<< HEAD
	svc, err = sc.kubeclientset.CoreV1().Services(sc.ndb.Namespace).Create(context.TODO(), svc, metav1.CreateOptions{})
=======
	svc, err = sc.kubeclientset().CoreV1().Services(sc.ndb.Namespace).Create(svc)
>>>>>>> 2daf69f9
	if err != nil {
		return nil, false, err
	}
	return svc, false, err
}

// ensure services creates services if they don't exist
// returns
//    array with services created
//    false if any services were created
//    error if any such occured
func (sc *SyncContext) ensureServices() (*[](*corev1.Service), bool, error) {
	svcs := []*corev1.Service{}

	retExisted := true

	// create a headless service for management nodes
	svc, existed, err := sc.ensureService(true, false, sc.ndb.GetManagementServiceName())
	if err != nil {
		return nil, false, err
	}
	retExisted = retExisted && existed
	svcs = append(svcs, svc)

	// create a loadbalancer service for management servers
	svc, existed, err = sc.ensureService(true, true, sc.ndb.GetManagementServiceName()+"-ext")
	if err != nil {
		return nil, false, err
	}

	if len(svc.Spec.Ports) > 0 && len(svc.Status.LoadBalancer.Ingress) > 0 {
		sc.ManagementServerPort = svc.Spec.Ports[0].Port

		lbingress := svc.Status.LoadBalancer.Ingress[0]
		if len(lbingress.IP) > 0 {
			sc.ManagementServerIP = lbingress.IP
		} else {
			sc.ManagementServerIP = lbingress.Hostname
		}
	}

	// create a headless service for data nodes
	svc, existed, err = sc.ensureService(false, false, sc.ndb.GetDataNodeServiceName())
	svcs = append(svcs, svc)
	if err != nil {
		return nil, false, err
	}
	retExisted = retExisted && existed
	svcs = append(svcs, svc)

	return &svcs, retExisted, nil
}

// ensureManagementServerStatefulSet creates the stateful set for management servers if it doesn't exist
// returns
//    new or existing statefulset
//    reports true if it existed
//    or returns an error if something went wrong
func (sc *SyncContext) ensureManagementServerStatefulSet() (*appsv1.StatefulSet, bool, error) {

	sfset, existed, err := sc.mgmdController.EnsureStatefulSet(sc.resourceContext, sc.ndb)
	if err != nil {
		return nil, existed, err
	}

	// If the StatefulSet is not controlled by this Ndb resource, we should log
	// a warning to the event recorder and return error msg.
	if !metav1.IsControlledBy(sfset, sc.ndb) {
		msg := fmt.Sprintf(MessageResourceExists, sfset.Name)
		sc.recorder.Event(sc.ndb, corev1.EventTypeWarning, ErrResourceExists, msg)
		return nil, existed, fmt.Errorf(msg)
	}

	return sfset, existed, err
}

// ensureDataNodeStatefulSet creates the stateful set for data node if it doesn't exist
// returns
//    new or existing statefulset
//    reports true if it existed
//    or returns an error if something went wrong
func (sc *SyncContext) ensureDataNodeStatefulSet() (*appsv1.StatefulSet, bool, error) {

	sfset, existed, err := sc.ndbdController.EnsureStatefulSet(sc.resourceContext, sc.ndb)
	if err != nil {
		return nil, existed, err
	}

	// If the StatefulSet is not controlled by this Ndb resource, we should log
	// a warning to the event recorder and return error msg.
	if !metav1.IsControlledBy(sfset, sc.ndb) {
		msg := fmt.Sprintf(MessageResourceExists, sfset.Name)
		sc.recorder.Event(sc.ndb, corev1.EventTypeWarning, ErrResourceExists, msg)
		return nil, existed, fmt.Errorf(msg)
	}

	return sfset, existed, err
}

// ensureMySQLServerDeployment creates a deployment of MySQL Servers if doesn't exist
// returns
//    true if the deployment exists
//    or returns an error if something went wrong
func (sc *SyncContext) ensureMySQLServerDeployment() (*appsv1.Deployment, bool, error) {

	deployment, existed, err := sc.mysqldController.EnsureDeployment(sc.ndb)
	if err != nil {
		// Failed to ensure the deployment
		return deployment, existed, err
	}

	// If the deployment is not controlled by Ndb resource,
	// log a warning to the event recorder and return the error message.
	if !metav1.IsControlledBy(deployment, sc.ndb) {
		msg := fmt.Sprintf(MessageResourceExists, deployment.Name)
		sc.recorder.Event(sc.ndb, corev1.EventTypeWarning, ErrResourceExists, msg)
		return deployment, existed, fmt.Errorf(msg)
	}

	return deployment, existed, nil
}

// ensurePodDisruptionBudget creates a PDB if it doesn't exist
// returns
//    new or existing PDB
//    reports true if it existed
//    or returns an error if something went wrong
func (sc *SyncContext) ensurePodDisruptionBudget() (*policyv1beta1.PodDisruptionBudget, bool, error) {

<<<<<<< HEAD
	pdbs := sc.kubeclientset.PolicyV1beta1().PodDisruptionBudgets(sc.ndb.Namespace)
	pdb, err := pdbs.Get(context.TODO(), sc.ndb.GetPodDisruptionBudgetName(), metav1.GetOptions{})
=======
	pdbs := sc.kubeclientset().PolicyV1beta1().PodDisruptionBudgets(sc.ndb.Namespace)
	pdb, err := pdbs.Get(sc.ndb.GetPodDisruptionBudgetName(), metav1.GetOptions{})
>>>>>>> 2daf69f9
	if err == nil {
		return pdb, true, nil
	}
	if !apierrors.IsNotFound(err) {
		return nil, false, err
	}

	klog.Infof("Creating a new PodDisruptionBudget for Data Nodes of Cluster %q",
		types.NamespacedName{Namespace: sc.ndb.Namespace, Name: sc.ndb.Name})
	pdb = resources.NewPodDisruptionBudget(sc.ndb)
	pdb, err = pdbs.Create(context.TODO(), pdb, metav1.CreateOptions{})

	if err != nil {
		return nil, false, err
	}

	return pdb, false, err
}

func (sc *SyncContext) ensureDataNodeConfigVersion() syncResult {

	wantedGeneration := int(sc.resourceContext.ConfigGeneration)

	// we go through all data nodes and see if they are on the latest config version
	// we do this "ndb replica" wise, i.e. we iterate first through first nodes in each node group, then second, etc.
	ct := ndb.CreateClusterTopologyByReplicaFromClusterStatus(sc.clusterState)

	if ct == nil {
		err := fmt.Errorf("Internal error: could not extract topology from cluster status")
		return errorWhileProcssing(err)
	}

	reduncanyLevel := ct.GetNumberOfReplicas()
	api := &ndb.Mgmclient{}
	connectstring := fmt.Sprintf("%s:%d", sc.ManagementServerIP, sc.ManagementServerPort)
	err := api.Connect(connectstring)
	if err != nil {
		return errorWhileProcssing(err)
	}
	defer api.Disconnect()

	for replica := 0; replica < reduncanyLevel; replica++ {

		restartIDs := []int{}

		nodeIDs := ct.GetNodeIDsFromReplica(replica)

		for _, nodeID := range *nodeIDs {
			nodeConfigGeneration := api.GetConfigVersionFromNode(nodeID)
			if wantedGeneration != nodeConfigGeneration {
				// node is on wrong config generation
				restartIDs = append(restartIDs, nodeID)
			}
		}

		if len(restartIDs) > 0 {
			s, _ := json.Marshal(restartIDs)
			klog.Infof("Identified %d nodes with wrong version in replica %d: %s",
				len(restartIDs), replica, s)

			_, err := api.StopNodes(&restartIDs)
			if err != nil {
				klog.Infof("Error restarting replica %d nodes %s", replica, s)
				return errorWhileProcssing(err)
			}

			// nodes started to stop - exit sync loop
			return finishProcessing()
		}

		klog.Infof("All datanodes nodes in replica %d have desired config version %d", replica, wantedGeneration)
	}

	return continueProcessing()
}

func (sc *SyncContext) ensureManagementServerConfigVersion() syncResult {

	wantedGeneration := int(sc.resourceContext.ConfigGeneration)

	klog.Infof("Ensuring Management Server has correct config version %d", wantedGeneration)

	api := &ndb.Mgmclient{}

	// management server have the first nodeids
	// TODO: when we'll ever scale the number of management servers then this
	// needs to be changed to actually currently configured management servers
	// ndbobj has "desired" number of management servers
	for nodeID := 1; nodeID <= (int)(sc.ndb.GetManagementNodeCount()); nodeID++ {

		// TODO : we use this function so far during test operator from outside cluster

		var connectstring string
		if !sc.controllerContext.runningInK8 {
			// we try connecting via load balancer until we connect to correct wanted node
			connectstring = fmt.Sprintf("%s:%d", sc.ManagementServerIP, sc.ManagementServerPort)

		} else {

			// we could: use pod ip, url from config file, calculated url
			// we could: list pod or use generated name
			// maybe use a mix for parallel consistency check
			podName := fmt.Sprintf("%s-%d", "example-ndb-mgmd", nodeID-1)
			pod, err := sc.kubeclientset().CoreV1().Pods(sc.ndb.Namespace).Get(podName, metav1.GetOptions{})
			if err != nil {
			}

			connectstring = fmt.Sprintf("%s:%d", pod.Status.HostIP, 1186)
		}

		err := api.ConnectToNodeId(connectstring, nodeID)
		if err != nil {
			klog.Errorf("No contact to management server to desired management server with node id %d established", nodeID)
			return errorWhileProcssing(err)
		}

		version := api.GetConfigVersion()
		if version == wantedGeneration {
			klog.Infof("Management server with node id %d has desired version %d",
				nodeID, version)

			// node has right version, continue to process next node
			api.Disconnect()
			continue
		}

		klog.Infof("Management server with node id %d has different version %d than desired %d",
			nodeID, version, wantedGeneration)

		// we are not in degraded in state
		// management server with nodeId was so nice to reveal all information
		// now we kill it - pod should terminate and restarted with updated config map and management server
		nodeIDs := []int{nodeID}
		_, err = api.StopNodes(&nodeIDs)
		if err != nil {
			klog.Errorf("Error stopping management node %v", err)
		}
		api.Disconnect()

		// we do one at a time - exit here and wait for next reconcilation
		return finishProcessing()
	}

	// if we end up here then both mgm servers are on latest version, continue processing other sync steps
	return continueProcessing()
}

// checkPodStatus returns false if any container in pod is not ready
// TODO - should also look out for hanging or weird states
func (sc *SyncContext) checkPodStatus() (bool, error) {

	klog.Infof("check Pod status")

	listOptions := metav1.ListOptions{
		LabelSelector: labels.Set(sc.ndb.GetLabels()).String(),
		Limit:         256,
	}
<<<<<<< HEAD
	pods, err := sc.kubeclientset.CoreV1().Pods(sc.ndb.Namespace).List(context.TODO(), listOptions)
=======
	pods, err := sc.kubeclientset().CoreV1().Pods(sc.ndb.Namespace).List(listOptions)
>>>>>>> 2daf69f9
	if err != nil {
		return false, apierrors.NewNotFound(v1alpha1.Resource("Pod"), listOptions.LabelSelector)
	}

	for _, pod := range pods.Items {
		status := pod.Status
		statuses := status.ContainerStatuses
		for _, status := range statuses {
			if status.Name != "ndbd" && status.Name != "mgmd" {
				continue
			}
			if !status.Ready {
				return false, nil
			}
		}
	}

	return true, nil
}

func (sc *SyncContext) ensureClusterLabel() (*labels.Set, bool, error) {
	// Ensure that the required labels are set on the cluster.
	sel4ndb := labels.SelectorFromSet(sc.ndb.GetLabels())
	set := labels.Set(sc.ndb.Labels)
	if sel4ndb.Matches(set) {
		return &set, true, nil
	}

	klog.Infof("Setting labels on cluster %s", sel4ndb.String())
	err := sc.updateClusterLabels()
	if err != nil {
		return nil, false, err
	}

	return &set, false, nil

}

func (sc *SyncContext) getClusterState() error {

	api := &ndb.Mgmclient{}

	connectstring := fmt.Sprintf("%s:%d", sc.ManagementServerIP, sc.ManagementServerPort)
	err := api.Connect(connectstring)

	if err != nil {
		klog.Errorf("No contact to management server")
		return err
	}

	defer api.Disconnect()

	// check if management nodes report a degraded cluster state
	cs, err := api.GetStatus()
	if err != nil {
		klog.Errorf("Error getting cluster status from mangement server: %s", err)
		return err
	}

	sc.clusterState = cs

	return nil
}

// checkClusterState checks the cluster state and whether its in a managable state
// e.g. - we don't want to touch it with rolling out new versions when not all data nodes are up
func (sc *SyncContext) checkClusterState() syncResult {

	err := sc.getClusterState()
	if err != nil {
		return errorWhileProcssing(err)
	}

	// cluster is okay if all active node groups have all data nodes up

	// during scaling ndb CRD will have more nodes configured
	// this will already be written to config file in a first sync step
	// but statefulsets will adopt no of replicas as last step before node group is created
	nodeGroupsUp, scalingNodes := sc.clusterState.NumberNodegroupsFullyUp(int(sc.resourceContext.ReduncancyLevel))
	numberOfDataNodes := nodeGroupsUp * int(sc.resourceContext.ReduncancyLevel)

	if int(*sc.dataNodeSfSet.Spec.Replicas) == numberOfDataNodes {
		// all nodes that should be up have all nodes running
		return continueProcessing()
	}
	if int(*sc.dataNodeSfSet.Spec.Replicas) == numberOfDataNodes+scalingNodes {
		// all nodes that should be up have all nodes running
		return continueProcessing()
	}
	return finishProcessing()
}

// allResourcesExisted returns falls if any resource map is false (resource was created)
func (sc *SyncContext) allResourcesExisted() bool {

	retExisted := true
	for res, existed := range *sc.resourceMap {
		if existed {
			klog.Infof("Resource %s: existed", res)
		} else {
			klog.Infof("Resource %s: created", res)
			retExisted = false
		}
	}
	return retExisted
}

// ensureAllResources creates all resources if they do not exist
// the SyncContext struct will be filled with resource objects newly created or fetched
// it returns
//   false if any resource did not exist
//   an error if such occurs during processing
//
// Resource creation as all other steps in syncHandler need to be idempotent.
//
// However, creation of multiple resources is obviously not one large atomic operation.
// ndb.Status updates based on resources created can't be done atomically either.
// The creation processes could any time be disrupted by crashes, termination or (temp) errors.
//
// The goal is to create a consistent setup.
// The cluster configuration (file) in config map needs to match e.g. the no of replicas
// the in stateful sets even though ndb.Spec could change between config map and sfset creation.
//
// In order to solve these issues the configuration store in the config file is considered
// the source of the truth during the entire creation process. Only after all resources once
// successfully created changes to the ndb.Spec will be considered by the syncHandler.
func (sc *SyncContext) ensureAllResources() (bool, error) {

	// create labels on ndb resource
	// TODO - not sure if we need a cluster level label on the CRD
	//      causes an update event looping us in here again
	var err error
	if _, (*sc.resourceMap)["labels"], err = sc.ensureClusterLabel(); err != nil {
		return false, err
	}

	// create services for management server and data node statefulsets
	// with respect to idempotency and atomicy service creation is always safe as it
	// only uses the immutable CRD name
	// service needs to be created and present when creating stateful sets
	if _, (*sc.resourceMap)["services"], err = sc.ensureServices(); err != nil {
		return false, err
	}

	// create pod disruption budgets
	if _, (*sc.resourceMap)["poddisruptionservice"], err = sc.ensurePodDisruptionBudget(); err != nil {
		return false, err
	}

	// create config map if not exist
	var cm *corev1.ConfigMap
	if cm, (*sc.resourceMap)["configmap"], err = sc.configMapController.EnsureConfigMap(sc.ndb); err != nil {
		return false, err
	}

	// get config string from config
	// this and following step could be avoided since we in most cases just created the config map
	// however, resource creation (happens once) or later modification as such is probably the unlikely case
	// much more likely in all cases is that the config map already existed
	configString, err := sc.configMapController.ExtractConfig(cm)
	if err != nil {
		// TODO - this would be a very serious internal error
		return false, err
	}

	sc.resourceContext, err = resources.NewResourceContextFromConfiguration(configString)

	// create the management stateful set if it doesn't exist
	if _, (*sc.resourceMap)["mgmstatefulset"], err = sc.ensureManagementServerStatefulSet(); err != nil {
		return false, err
	}

	// create the data node stateful set if it doesn't exist
	if sc.dataNodeSfSet, (*sc.resourceMap)["datanodestatefulset"], err = sc.ensureDataNodeStatefulSet(); err != nil {
		return false, err
	}

	// create the mysql deployment if it doesn't exist
	if sc.mysqldDeployment, (*sc.resourceMap)["mysqldeployment"], err = sc.ensureMySQLServerDeployment(); err != nil {
		return false, err
	}

	return sc.allResourcesExisted(), nil
}

func (c *Controller) newSyncContext(ndb *v1alpha1.Ndb) *SyncContext {

	//TODO: should probably create controller earlier
	if c.ndbdController == nil {
		ndbdSfSet := resources.NewNdbdStatefulSet(ndb)
		c.ndbdController =
			&realStatefulSetControl{
				client:            c.controllerContext.kubeclientset,
				statefulSetLister: c.statefulSetLister,
				statefulSetType:   ndbdSfSet}
	}
	// create the management stateful set if it doesn't exist
	if c.mgmdController == nil {
		mgmdSfSet := resources.NewMgmdStatefulSet(ndb)
		c.mgmdController =
			&realStatefulSetControl{
				client:            c.controllerContext.kubeclientset,
				statefulSetLister: c.statefulSetLister,
				statefulSetType:   mgmdSfSet}
	}
	if c.mysqldController == nil {
		c.mysqldController = &mysqlDeploymentController{
			client:                c.controllerContext.kubeclientset,
			deploymentLister:      c.deploymentLister,
			mysqlServerDeployment: resources.NewMySQLServerDeployment(ndb),
		}
	}

	resourceMap := make(map[string]bool)
	namespaceName := types.NamespacedName{Namespace: ndb.GetNamespace(), Name: ndb.GetName()}.String()
	return &SyncContext{
		mgmdController:      c.mgmdController,
		ndbdController:      c.ndbdController,
		mysqldController:    c.mysqldController,
		configMapController: c.configMapController,
		ndb:                 ndb,
		resourceMap:         &resourceMap,
		controllerContext:   c.controllerContext,
		ndbsLister:          c.ndbsLister,
		recorder:            c.recorder,
		nsName:              namespaceName,
	}
}

// syncHandler is the main reconcilliation function
//   driving cluster towards desired configuration
//
// - synchronization happens in multiple steps
// - not all actions are taking in one call of syncHandler
//
// main principle:
// the desired state in Ndb CRD must be reflected in the Ndb configuration file
// and the cluster state will be adopted *to that config file first*
// before new changes from Ndb CRD are accepted
//
// Sync steps
//
// 1. ensure all resources are correctly created
// 2. ensure cluster is fully up and running and not in a degraded state
//    before rolling out any changes
// 3. drive cluster components towards the configuration previously
//    written to the configuration file
// 4. only after complete cluster is aligned with configuration file
//    new changes from Ndb CRD are written to a new version of the config file
// 5. update status of the CRD
func (c *Controller) syncHandler(key string) error {

	klog.Infof("Sync handler: %s", key)

	// Convert the namespace/name string into a distinct namespace and name
	namespace, name, err := cache.SplitMetaNamespaceKey(key)
	if err != nil {
		utilruntime.HandleError(fmt.Errorf("invalid resource key: %s", key))
		return nil
	}

	// Get the Ndb resource with this namespace/name
	ndbOrg, err := c.ndbsLister.Ndbs(namespace).Get(name)
	if err != nil {
		klog.Infof("Ndb does not exist as resource, %s", name)
		// The Ndb resource may no longer exist, in which case we stop
		// processing.
		if apierrors.IsNotFound(err) {
			utilruntime.HandleError(fmt.Errorf("ndb '%s' in work queue no longer exists", key))
			return nil
		}

		return err
	}

	// take a copy and process that for the update at the end
	// make all changes to the copy only and patch the original in the end
	ndb := ndbOrg.DeepCopy()

	syncContext := c.newSyncContext(ndb)

	return syncContext.sync()
}

func (sc *SyncContext) sync() error {

	// create all resources necessary to start and run cluster
	existed, err := sc.ensureAllResources()
	if err != nil {
		return err
	}

	// we do not take further action and exit here if any resources still had to be created
	// pods will need to time to start, etc.
	//
	// since no error occured all resources should have been successfully created
	// TODO: we should take note of it by updating the ndb.Status with a creationTimestamp
	// - then we can check that later and avoid checking if all resources existed
	// - could be also good to always check if individual resources were deleted
	//   but re-creating them could be tricky due to resource dependencies bringing us to chaotic state
	// - if individual resources are missing after creation that would be a major error for now
	if !existed {
		return nil
	}

	// at this point all resources were created already
	// some pods might still not be fully up and running
	// cluster potentially not (fully) started yet

	if ready, _ := sc.checkPodStatus(); !ready {
		// if not all pods are ready yet there is no sense in processing config changes
		klog.Infof("Cluster has not all pods ready - exit sync and return later")
		return nil
	}

	//
	// as of here actions will only be taken if cluster is in a good state
	//

	if sr := sc.checkClusterState(); sr.finished() {
		klog.Infof("Cluster is not reported to be fully running - exit sync and return here later")
		// TODO - introduce a re-schedule event
		return sr.getError() // return error if any
	}

	// sync handler does not accept new configurations from Ndb CRD
	// before previous configuration changes are not completed
	// start by aligning cluster to the configuration *in the config map* previously applied
	// only if everything is in line with that configuration
	// a new configuration from the Ndb CRD is accepted and written to the config map

	// make sure management server(s) have the correct config version
	if sr := sc.ensureManagementServerConfigVersion(); sr.finished() {
		return sr.getError()
	}

	// make sure all data nodes have the correct config version
	// data nodes a restarted with respect to
	if sr := sc.ensureDataNodeConfigVersion(); sr.finished() {
		return sr.getError()
	}

	// If this number of the members on the Cluster does not equal the
	// current desired replicas on the StatefulSet, we should update the
	// StatefulSet resource.
	if sc.resourceContext.GetDataNodeCount() != uint32(*sc.dataNodeSfSet.Spec.Replicas) {
		klog.Infof("Updating %q: DataNodes=%d statefulSetReplicas=%d",
			sc.nsName, *sc.ndb.Spec.NodeCount, *sc.dataNodeSfSet.Spec.Replicas)
		if sc.dataNodeSfSet, err = sc.ndbdController.Patch(sc.resourceContext, sc.ndb, sc.dataNodeSfSet); err != nil {
			// Requeue the item so we can attempt processing again later.
			// This could have been caused by a temporary network failure etc.
			return err
		}
	}

	// Reconcile MySQL Server Deployment with the spec/config
	// TODO: The Deployment should be scaled down and the MySQL Servers
	//       shutdown before actually changing the Management config (or)
	//       maybe the number of API nodes in config stays mostly static?
	if sr := sc.mysqldController.ReconcileDeployment(sc.ndb, sc.mysqldDeployment); sr.finished() {
		return sr.getError()
	}

	// at this stage all resources are ensured to be
	// aligned with the configuration *in the config map*
	sc.recorder.Event(sc.ndb, corev1.EventTypeNormal, SuccessSynced, MessageResourceSynced)

	// check if configuration in config map is still the desired from the Ndb CRD
	// if not then apply a new version

	klog.Infof("Config in config map config is \"%s\", new: \"%d\"",
		sc.resourceContext.ConfigHash, sc.resourceContext.ConfigGeneration)

	// calculated the hash of the new config to see if ndb.Spec changed against whats in the config map
	newConfigHash, err := sc.ndb.CalculateNewConfigHash()
	if err != nil {
		klog.Errorf("Error calculating hash.")
		return err
	}

	if sc.resourceContext.ConfigHash != newConfigHash {
		klog.Infof("Config received is different from config map config. config map: \"%s\", new: \"%s\"",
			sc.resourceContext.ConfigHash, newConfigHash)

		_, err := sc.configMapController.PatchConfigMap(sc.ndb)
		if err != nil {
			klog.Infof("Failed to patch config map")
			return err
		}
	}

	// Finally, we update the status block of the Ndb resource to reflect the
	// current state of the world
	err = sc.updateNdbStatus()
	if err != nil {
		klog.Errorf("updating status failed: %v", err)
		return err
	}

	klog.Infof("Returning from syncHandler")

	return nil
}

func updatePodForTest(pod *corev1.Pod) *corev1.Pod {
	t := time.Now()

	ann := map[string]string{
		"test": t.Format(time.UnixDate),
	}

	pod.Annotations = ann
	/*
		for idx, container := range pod.Spec.Containers {
			if container.Name == targetContainer {
				pod.Spec.Containers[idx].Image = newAgentImage
				break
			}
		}
	*/
	return pod
}

// PatchPod perform a direct patch update for the specified Pod.
func patchPod(kubeClient kubernetes.Interface, oldData *corev1.Pod, newData *corev1.Pod) (*corev1.Pod, error) {
	currentPodJSON, err := json.Marshal(oldData)
	if err != nil {
		return nil, err
	}

	updatedPodJSON, err := json.Marshal(newData)
	if err != nil {
		return nil, err
	}

	patchBytes, err := strategicpatch.CreateTwoWayMergePatch(currentPodJSON, updatedPodJSON, corev1.Pod{})
	if err != nil {
		return nil, err
	}
	klog.V(4).Infof("Patching Pod %q: %s", types.NamespacedName{Namespace: oldData.Namespace, Name: oldData.Name}, string(patchBytes))

	result, err := kubeClient.CoreV1().Pods(oldData.Namespace).Patch(context.TODO(), oldData.Name, types.StrategicMergePatchType, patchBytes, metav1.PatchOptions{})
	if err != nil {
		return nil, apierrors.NewNotFound(v1alpha1.Resource("Pod"), "failed patching pod")
	}

	return result, nil
}

func (c *Controller) podListing(ndb *v1alpha1.Ndb) error {

	sel4ndb := labels.SelectorFromSet(ndb.GetLabels())
	pods, err := c.podLister.List(sel4ndb)
	if err != nil {
		return apierrors.NewNotFound(v1alpha1.Resource("Pod"), sel4ndb.String())
	}
	for _, pod := range pods {
		//klog.Infof("Ndb pod '%s/%s'", pod.Namespace, pod.Name)
		newPod := updatePodForTest(pod.DeepCopy())
		pod, err = patchPod(c.controllerContext.kubeclientset, pod, newPod)
		if err != nil {
			return apierrors.NewNotFound(v1alpha1.Resource("Pod"), "upgrade operator version: PatchPod failed")
		}

	}

	return nil
}

func (sc *SyncContext) updateNdbStatus() error {

	// NEVER modify objects from the store. It's a read-only, local cache.
	// You can use DeepCopy() to make a deep copy of original object and modify this copy
	// Or create a copy manually for better performance

	// we already received a copy here
	ndb := sc.ndb

	updateErr := wait.ExponentialBackoff(retry.DefaultBackoff, func() (ok bool, err error) {

		klog.Infof("Updating ndb cluster status")

		ndb.Status.LastUpdate = metav1.NewTime(time.Now())
		ndb.Status.ProcessedGeneration = ndb.ObjectMeta.Generation

		// If the CustomResourceSubresources feature gate is not enabled,
		// we must use Update instead of UpdateStatus to update the Status block of the Ndb resource.
		// UpdateStatus will not allow changes to the Spec of the resource,
		// which is ideal for ensuring nothing other than resource status has been updated.
		//_, err = c.ndbclientset.NdbcontrollerV1alpha1().Ndbs(ndb.Namespace).Update(ndb)

<<<<<<< HEAD
		_, err = sc.ndbclientset.MysqlV1alpha1().Ndbs(ndb.Namespace).UpdateStatus(context.TODO(), ndb, metav1.UpdateOptions{})
=======
		_, err = sc.ndbclientset().MysqlV1alpha1().Ndbs(ndb.Namespace).UpdateStatus(ndb)
>>>>>>> 2daf69f9
		if err == nil {
			return true, nil
		}
		if !errors.IsConflict(err) {
			return false, err
		}

<<<<<<< HEAD
		updated, err := sc.ndbclientset.MysqlV1alpha1().Ndbs(ndb.Namespace).Get(context.TODO(), ndb.Name, metav1.GetOptions{})
=======
		updated, err := sc.ndbclientset().MysqlV1alpha1().Ndbs(ndb.Namespace).Get(ndb.Name, metav1.GetOptions{})
>>>>>>> 2daf69f9
		if err != nil {
			klog.Errorf("failed to get Ndb %s/%s: %v", ndb.Namespace, ndb.Name, err)
			return false, err
		}
		ndb = updated.DeepCopy()
		return false, nil
	})

	if updateErr != nil {
		klog.Errorf("failed to update Ndb %s/%s: %v", ndb.Namespace, ndb.Name, updateErr)
		return updateErr
	}
	return nil
}

func (c *Controller) onDeleteNdb(ndb *v1alpha1.Ndb) {}

/*
	enqueueNdb takes a Ndb resource and converts it into a namespace/name
   	string which is then put onto the work queue. This method should *not* be
   	passed resources of any type other than Ndb.
*/
func (c *Controller) enqueueNdb(obj interface{}) {
	var key string
	var err error

	if key, err = cache.MetaNamespaceKeyFunc(obj); err != nil {
		utilruntime.HandleError(err)
		return
	}
	klog.Infof("Processing Ndb: %s", key)
	c.workqueue.Add(key)
}

/*
   handleObject will take any resource implementing metav1.Object and attempt
   to find the Ndb resource that 'owns' it. It does this by looking at the
   objects metadata.ownerReferences field for an appropriate OwnerReference.
   It then enqueues that Foo resource to be processed. If the object does not
   have an appropriate OwnerReference, it will simply be skipped.
*/
func (c *Controller) handleObject(obj interface{}) {
	var object metav1.Object
	var ok bool
	if object, ok = obj.(metav1.Object); !ok {
		tombstone, ok := obj.(cache.DeletedFinalStateUnknown)
		if !ok {
			utilruntime.HandleError(fmt.Errorf("error decoding object, invalid type"))
			return
		}
		object, ok = tombstone.Obj.(metav1.Object)
		if !ok {
			utilruntime.HandleError(fmt.Errorf("error decoding object tombstone, invalid type"))
			return
		}
		klog.V(4).Infof("Recovered deleted object '%s' from tombstone", object.GetName())
	}
	klog.Infof("Processing object: %s", object.GetName())
	if ownerRef := metav1.GetControllerOf(object); ownerRef != nil {
		// If this object is not owned by a Ndb, we should not do anything more
		// with it.
		if ownerRef.Kind != "Ndb" {
			return
		}

		ndb, err := c.ndbsLister.Ndbs(object.GetNamespace()).Get(ownerRef.Name)
		if err != nil {
			klog.Infof("ignoring orphaned object '%s' of ndb '%s'", object.GetSelfLink(), ownerRef.Name)
			return
		}

		klog.Infof("Ignoring object: %s", ndb.GetName())
		//c.enqueueNdb(ndb)
		return
	}
}<|MERGE_RESOLUTION|>--- conflicted
+++ resolved
@@ -402,11 +402,7 @@
 	return retry.RetryOnConflict(retry.DefaultRetry, func() error {
 		ndb.Labels = labels.Merge(labels.Set(ndb.Labels), lbls)
 		_, updateErr :=
-<<<<<<< HEAD
-			sc.ndbclientset.MysqlV1alpha1().Ndbs(ndb.Namespace).Update(context.TODO(), ndb, metav1.UpdateOptions{})
-=======
-			sc.ndbclientset().MysqlV1alpha1().Ndbs(ndb.Namespace).Update(ndb)
->>>>>>> 2daf69f9
+			sc.ndbclientset().MysqlV1alpha1().Ndbs(ndb.Namespace).Update(context.TODO(), ndb, metav1.UpdateOptions{})
 		if updateErr == nil {
 			return nil
 		}
@@ -414,11 +410,7 @@
 		key := fmt.Sprintf("%s/%s", ndb.GetNamespace(), ndb.GetName())
 		klog.V(4).Infof("Conflict updating Cluster labels. Getting updated Cluster %s from cache...", key)
 
-<<<<<<< HEAD
-		updated, err := sc.ndbclientset.MysqlV1alpha1().Ndbs(ndb.Namespace).Get(context.TODO(), ndb.Name, metav1.GetOptions{})
-=======
-		updated, err := sc.ndbclientset().MysqlV1alpha1().Ndbs(ndb.Namespace).Get(ndb.Name, metav1.GetOptions{})
->>>>>>> 2daf69f9
+		updated, err := sc.ndbclientset().MysqlV1alpha1().Ndbs(ndb.Namespace).Get(context.TODO(), ndb.Name, metav1.GetOptions{})
 		if err != nil {
 			klog.Errorf("Error getting updated Cluster %q: %v", key, err)
 			return err
@@ -444,11 +436,7 @@
 func (sc *SyncContext) ensureService(isMgmd bool, externalIP bool, name string) (*corev1.Service, bool, error) {
 
 	// TODO: check which get options are supposed to be used, fetch from cache sufficient?
-<<<<<<< HEAD
-	svc, err := sc.kubeclientset.CoreV1().Services(sc.ndb.Namespace).Get(context.TODO(), name, metav1.GetOptions{})
-=======
-	svc, err := sc.kubeclientset().CoreV1().Services(sc.ndb.Namespace).Get(name, metav1.GetOptions{})
->>>>>>> 2daf69f9
+	svc, err := sc.kubeclientset().CoreV1().Services(sc.ndb.Namespace).Get(context.TODO(), name, metav1.GetOptions{})
 
 	if err == nil {
 		return svc, true, nil
@@ -460,11 +448,7 @@
 	klog.Infof("Creating a new Service for cluster %q",
 		types.NamespacedName{Namespace: sc.ndb.Namespace, Name: sc.ndb.Name})
 	svc = resources.NewService(sc.ndb, isMgmd, externalIP, name)
-<<<<<<< HEAD
-	svc, err = sc.kubeclientset.CoreV1().Services(sc.ndb.Namespace).Create(context.TODO(), svc, metav1.CreateOptions{})
-=======
-	svc, err = sc.kubeclientset().CoreV1().Services(sc.ndb.Namespace).Create(svc)
->>>>>>> 2daf69f9
+	svc, err = sc.kubeclientset().CoreV1().Services(sc.ndb.Namespace).Create(context.TODO(), svc, metav1.CreateOptions{})
 	if err != nil {
 		return nil, false, err
 	}
@@ -594,13 +578,8 @@
 //    or returns an error if something went wrong
 func (sc *SyncContext) ensurePodDisruptionBudget() (*policyv1beta1.PodDisruptionBudget, bool, error) {
 
-<<<<<<< HEAD
-	pdbs := sc.kubeclientset.PolicyV1beta1().PodDisruptionBudgets(sc.ndb.Namespace)
+	pdbs := sc.kubeclientset().PolicyV1beta1().PodDisruptionBudgets(sc.ndb.Namespace)
 	pdb, err := pdbs.Get(context.TODO(), sc.ndb.GetPodDisruptionBudgetName(), metav1.GetOptions{})
-=======
-	pdbs := sc.kubeclientset().PolicyV1beta1().PodDisruptionBudgets(sc.ndb.Namespace)
-	pdb, err := pdbs.Get(sc.ndb.GetPodDisruptionBudgetName(), metav1.GetOptions{})
->>>>>>> 2daf69f9
 	if err == nil {
 		return pdb, true, nil
 	}
@@ -704,7 +683,7 @@
 			// we could: list pod or use generated name
 			// maybe use a mix for parallel consistency check
 			podName := fmt.Sprintf("%s-%d", "example-ndb-mgmd", nodeID-1)
-			pod, err := sc.kubeclientset().CoreV1().Pods(sc.ndb.Namespace).Get(podName, metav1.GetOptions{})
+			pod, err := sc.kubeclientset().CoreV1().Pods(sc.ndb.Namespace).Get(context.TODO(), podName, metav1.GetOptions{})
 			if err != nil {
 			}
 
@@ -758,11 +737,7 @@
 		LabelSelector: labels.Set(sc.ndb.GetLabels()).String(),
 		Limit:         256,
 	}
-<<<<<<< HEAD
-	pods, err := sc.kubeclientset.CoreV1().Pods(sc.ndb.Namespace).List(context.TODO(), listOptions)
-=======
-	pods, err := sc.kubeclientset().CoreV1().Pods(sc.ndb.Namespace).List(listOptions)
->>>>>>> 2daf69f9
+	pods, err := sc.kubeclientset().CoreV1().Pods(sc.ndb.Namespace).List(context.TODO(), listOptions)
 	if err != nil {
 		return false, apierrors.NewNotFound(v1alpha1.Resource("Pod"), listOptions.LabelSelector)
 	}
@@ -1254,11 +1229,7 @@
 		// which is ideal for ensuring nothing other than resource status has been updated.
 		//_, err = c.ndbclientset.NdbcontrollerV1alpha1().Ndbs(ndb.Namespace).Update(ndb)
 
-<<<<<<< HEAD
-		_, err = sc.ndbclientset.MysqlV1alpha1().Ndbs(ndb.Namespace).UpdateStatus(context.TODO(), ndb, metav1.UpdateOptions{})
-=======
-		_, err = sc.ndbclientset().MysqlV1alpha1().Ndbs(ndb.Namespace).UpdateStatus(ndb)
->>>>>>> 2daf69f9
+		_, err = sc.ndbclientset().MysqlV1alpha1().Ndbs(ndb.Namespace).UpdateStatus(context.TODO(), ndb, metav1.UpdateOptions{})
 		if err == nil {
 			return true, nil
 		}
@@ -1266,11 +1237,7 @@
 			return false, err
 		}
 
-<<<<<<< HEAD
-		updated, err := sc.ndbclientset.MysqlV1alpha1().Ndbs(ndb.Namespace).Get(context.TODO(), ndb.Name, metav1.GetOptions{})
-=======
-		updated, err := sc.ndbclientset().MysqlV1alpha1().Ndbs(ndb.Namespace).Get(ndb.Name, metav1.GetOptions{})
->>>>>>> 2daf69f9
+		updated, err := sc.ndbclientset().MysqlV1alpha1().Ndbs(ndb.Namespace).Get(context.TODO(), ndb.Name, metav1.GetOptions{})
 		if err != nil {
 			klog.Errorf("failed to get Ndb %s/%s: %v", ndb.Namespace, ndb.Name, err)
 			return false, err
